--- conflicted
+++ resolved
@@ -1,8 +1,10 @@
-<<<<<<< HEAD
-=======
 """
-Marshmallow didn't do enough when it came to some fields.
+:mod:`marshmallow` and :mod:`marshmallow_jsonschema` sometimes interact
+in ways that require custom fields. These fields treat variables in a way
+that is not provided in standard :mod:`marshmallow.fields`. For instance,
+the ``JobStatusField`` needs to be here in order to correctly serialize and
+deserialize enums of type :class:`topchef.models.Job.JobStatus`. It also needs
+to present these enumerations in an "enum" key in JSON schema, as this is
+the means by which JSON schema encodes enumerations.
 """
-from .iterable_field import IterableField
->>>>>>> f94437ed
 from .job_status_field import JobStatusField